//! `emcee` "The MCMC Hammer"
//!
//! A re-implementation of [`emcee`][1] in Rust. This library includes an implementation
//! of Goodman & Weare's [Affine Invariant Markov chain Monte Carlo (MCMC) Ensemble
//! sampler][2]. All credit for this crate belongs to [Dan Foreman-Mackey][3], the original
//! author of [`emcee`][1]
//!
//! ## Attribution
//!
//! If you make use of emcee in your work, please cite Dan's paper
//! ([arXiv](http://arxiv.org/abs/1202.3665),
//! [ADS](http://adsabs.harvard.edu/abs/2013PASP..125..306F),
//! [`BibTeX`]
//! (http://adsabs.harvard.edu/cgi-bin/nph-bib_query?bibcode=2013PASP..125..306F&data_type=BIBTEX)).
//!
//! ## Basic usage
//!
//! ### Implementing models
//!
//! The sampler requires a struct that implements [`emcee::Prob`][emcee-prob], for example:
//!
//! ```rust
//! use emcee::{Guess, Prob};
//!
//! struct Model;
//!
//! impl Prob for Model {
//!     fn lnlike(&self, params: &Guess) -> f64 {
//!         // Insert actual implementation here
//!         0f64
//!     }
//!
//!     fn lnprior(&self, params: &Guess) -> f64 {
//!         // Insert actual implementation here
//!         0f64
//!     }
//! }
//! ```
//!
//! The trait has a default implementation for [`lnprob`][emcee-lnprob] which computes the product
//! of the likelihood and prior probability (sum in log space) as per Bayes' rule.  Invalid prior
//! values are marked by returning -[`std::f64::INFINITY`][std-infinity] from the priors function.
//! Note your implementation is likely to need external data. This data should be included with
//! your `Model` class, for example:
//!
//! ```rust
//! # use emcee::{Guess, Prob};
//! struct Model<'a> {
//!     x: &'a [f64],
//!     y: &'a [f64],
//! }
//!
//! // Linear model y = m * x + c
//! impl<'a> Prob for Model<'a> {
//!     fn lnlike(&self, params: &Guess) -> f64 {
//!         let m = params[0];
//!         let c = params[1];
//!
//!         -0.5 * self.x.iter().zip(self.y)
//!             .map(|(xval, yval)| {
//!                 let model = m * xval + c;
//!                 let residual = (yval - model).powf(2.0);
//!                 residual
//!             }).sum::<f64>()
//!     }
//!
//!     fn lnprior(&self, params: &Guess) -> f64 {
//!         // unimformative priors
//!         0.0f64
//!     }
//! }
//!
//! ```
//!
//! ### Initial guess
//!
//! Next, construct an initial guess. A [`Guess`][emcee-guess] represents a proposal parameter
//! vector:
//!
//! ```rust
//! use emcee::Guess;
//!
//! let initial_guess = Guess::new(&[0.0f64, 0.0f64]);
//! ```
//!
//! The sampler implemented by this create uses multiple *walkers*, and as such the initial
//! guess must be replicated once per walker, and typically dispersed from the initial position
//! to aid exploration of the problem parameter space. This can be achieved with the
//! [`create_initial_guess`][emcee-create-initial-guess] method:
//!
//! ```rust
//! # use emcee::Guess;
//! # let initial_guess = Guess::new(&[0.0f64, 0.0f64]);
//! let nwalkers = 100;
//! let perturbed_guess = initial_guess.create_initial_guess(nwalkers);
//! assert_eq!(perturbed_guess.len(), nwalkers);
//! ```
//!
//! ### Constructing a sampler
//!
//! The sampler generates new parameter vectors, assess the probability using a user-supplied
//! probability model, accepts more likely parameter vectors and iterates for a number of
//! iterations.
//!
//! The sampler needs to know the number of walkers to use, which must be an even number
//! and at least twice the size of your parameter vector. It also needs the size of your
//! parameter vector, and your probability struct (which implements [`Prob`][emcee-prob]):
//!
//! ```rust
//! # use emcee::{Guess, Prob};
//! let nwalkers = 100;
//! let ndim = 2;  // m and c
//!
//! // Build a linear model y = m * x + c (see above)
//! # struct Model<'a> {
//! #     x: &'a [f64],
//! #     y: &'a [f64],
//! # }
//! # // Linear model y = m * x + c
//! # impl<'a> Prob for Model<'a> {
//! #     fn lnlike(&self, params: &Guess) -> f64 {
//! #         let m = params[0];
//! #         let c = params[1];
//! #         -0.5 * self.x.iter().zip(self.y)
//! #             .map(|(xval, yval)| {
//! #                 let model = m * xval + c;
//! #                 let residual = (yval - model).powf(2.0);
//! #                 residual
//! #             }).sum::<f64>()
//! #     }
//! #     fn lnprior(&self, params: &Guess) -> f64 {
//! #         // unimformative priors
//! #         0.0f64
//! #     }
//! # }
//!
//! let initial_x = [0.0f64, 1.0f64, 2.0f64];
//! let initial_y = [5.0f64, 7.0f64, 9.0f64];
//!
//! let model = Model {
//!     x: &initial_x,
//!     y: &initial_y,
//! };
//!
//! let mut sampler = emcee::EnsembleSampler::new(nwalkers, ndim, &model)
//!     .expect("could not create sampler");
//! ```
//!
//! Then run the sampler:
//!
//! ```rust
//! # use emcee::{Guess, Prob};
//! # let nwalkers = 100;
//! # let ndim = 2;  // m and c
//! # struct Model<'a> {
//! #     x: &'a [f64],
//! #     y: &'a [f64],
//! # }
//! # // Linear model y = m * x + c
//! # impl<'a> Prob for Model<'a> {
//! #     fn lnlike(&self, params: &Guess) -> f64 {
//! #         let m = params[0];
//! #         let c = params[1];
//! #         -0.5 * self.x.iter().zip(self.y)
//! #             .map(|(xval, yval)| {
//! #                 let model = m * xval + c;
//! #                 let residual = (yval - model).powf(2.0);
//! #                 residual
//! #             }).sum::<f64>()
//! #     }
//! #     fn lnprior(&self, params: &Guess) -> f64 {
//! #         // unimformative priors
//! #         0.0f64
//! #     }
//! # }
//! #
//! # let initial_x = [0.0f64, 1.0f64, 2.0f64];
//! # let initial_y = [5.0f64, 7.0f64, 9.0f64];
//! #
//! # let model = Model {
//! #     x: &initial_x,
//! #     y: &initial_y,
//! # };
//! #
//! # let mut sampler = emcee::EnsembleSampler::new(nwalkers, ndim, &model)
//! #     .expect("could not create sampler");
//! #
//! # let initial_guess = Guess::new(&[0.0f64, 0.0f64]);
//! # let perturbed_guess = initial_guess.create_initial_guess(nwalkers);
//! let niterations = 100;
//! sampler.run_mcmc(&perturbed_guess, niterations).expect("error running sampler");
//! ```
//!
//! #### Iterative sampling
//!
//! It is sometimes useful to get the internal values proposed and evaluated
//! during each proposal step of the sampler. In the Python version, the
//! method `sample` is a generator which can be iterated over to evaluate
//! the sample steps.
//!
//! In this Rust version, we provide this feature by exposing the
//! [`sample`][emcee-sample] method, which takes a callback, which is called
//! once per iteration with a single [`Step`][emcee-step] object. For
//! example:
//!
//! ```rust
//! # use emcee::{Guess, Prob};
//! # let nwalkers = 100;
//! # let ndim = 2;  // m and c
//! # struct Model<'a> {
//! #     x: &'a [f64],
//! #     y: &'a [f64],
//! # }
//! # // Linear model y = m * x + c
//! # impl<'a> Prob for Model<'a> {
//! #     fn lnlike(&self, params: &Guess) -> f64 {
//! #         let m = params[0];
//! #         let c = params[1];
//! #         -0.5 * self.x.iter().zip(self.y)
//! #             .map(|(xval, yval)| {
//! #                 let model = m * xval + c;
//! #                 let residual = (yval - model).powf(2.0);
//! #                 residual
//! #             }).sum::<f64>()
//! #     }
//! #     fn lnprior(&self, params: &Guess) -> f64 {
//! #         // unimformative priors
//! #         0.0f64
//! #     }
//! # }
//! #
//! # let initial_x = [0.0f64, 1.0f64, 2.0f64];
//! # let initial_y = [5.0f64, 7.0f64, 9.0f64];
//! #
//! # let model = Model {
//! #     x: &initial_x,
//! #     y: &initial_y,
//! # };
//! #
//! # let mut sampler = emcee::EnsembleSampler::new(nwalkers, ndim, &model)
//! #     .expect("could not create sampler");
//! #
//! # let initial_guess = Guess::new(&[0.0f64, 0.0f64]);
//! # let perturbed_guess = initial_guess.create_initial_guess(nwalkers);
//! # let niterations = 100;
//! sampler.sample(&perturbed_guess, niterations, |step| {
//!     println!("Current iteration: {}", step.iteration);
//!     println!("Current guess vectors: {:?}", step.pos);
//!     println!("Current log posterior probabilities: {:?}", step.lnprob);
//! });
//! ```
//!
//! ### Studying the results
//!
//! The samples are stored in the sampler's `flatchain` which is constructed through the
//! [`flatchain`][emcee-flatchain] method on the sampler:
//!
//! ```rust
//! # use emcee::{Guess, Prob};
//! # let nwalkers = 100;
//! # let ndim = 2;  // m and c
//! # struct Model<'a> {
//! #     x: &'a [f64],
//! #     y: &'a [f64],
//! # }
//! # // Linear model y = m * x + c
//! # impl<'a> Prob for Model<'a> {
//! #     fn lnlike(&self, params: &Guess) -> f64 {
//! #         let m = params[0];
//! #         let c = params[1];
//! #         -0.5 * self.x.iter().zip(self.y)
//! #             .map(|(xval, yval)| {
//! #                 let model = m * xval + c;
//! #                 let residual = (yval - model).powf(2.0);
//! #                 residual
//! #             }).sum::<f64>()
//! #     }
//! #     fn lnprior(&self, params: &Guess) -> f64 {
//! #         // unimformative priors
//! #         0.0f64
//! #     }
//! # }
//! #
//! # let initial_x = [0.0f64, 1.0f64, 2.0f64];
//! # let initial_y = [5.0f64, 7.0f64, 9.0f64];
//! #
//! # let model = Model {
//! #     x: &initial_x,
//! #     y: &initial_y,
//! # };
//! #
//! # let mut sampler = emcee::EnsembleSampler::new(nwalkers, ndim, &model)
//! #     .expect("could not create sampler");
//! #
//! # let initial_guess = Guess::new(&[0.0f64, 0.0f64]);
//! # let perturbed_guess = initial_guess.create_initial_guess(nwalkers);
//! # let niterations = 100;
//! # sampler.run_mcmc(&perturbed_guess, niterations).expect("error running sampler");
//! let flatchain = sampler.flatchain().unwrap();
//!
//! for (i, guess) in flatchain.iter().enumerate() {
//!     // Skip possible "burn-in" phase
//!     if i < 50 * nwalkers {
//!         continue;
//!     }
//!
//!     println!("Iteration {}; m={}, c={}", i, guess[0], guess[1]);
//! }
//! ```
//!
//! [1]: http://dan.iel.fm/emcee/current/
//! [2]: http://msp.berkeley.edu/camcos/2010/5-1/p04.xhtml
//! [3]: http://dan.iel.fm/
//! [emcee-prob]: trait.Prob.html
//! [emcee-guess]: struct.Guess.html
//! [emcee-lnprob]: trait.Prob.html#method.lnprob
//! [std-infinity]: https://doc.rust-lang.org/std/f64/constant.INFINITY.html
//! [emcee-create-initial-guess]: struct.Guess.html#method.create_initial_guess
//! [emcee-flatchain]: struct.EnsembleSampler.html#method.flatchain
//! [emcee-sample]: struct.EnsembleSampler.html#method.sample
//! [emcee-step]: struct.Step.html

#![forbid(warnings)]
#![warn(missing_docs)]

extern crate rand;

#[cfg(test)]
#[macro_use]
extern crate assert_approx_eq;

pub mod errors;
mod guess;
mod prob;
mod stretch;
mod stores;

use std::borrow::Cow;
use rand::{StdRng, Rng, SeedableRng};
use rand::distributions::{Range, IndependentSample};

use errors::*;
pub use guess::Guess;
pub use prob::Prob;

use stretch::Stretch;
use stores::{Chain, ProbStore};

/// Struct representing the current iteration evaluation
///
/// This struct is used with [`sample`][sample], which supplies a callback to
/// each loop step. An instance of this struct is passed to the callback.
///
/// Technical note: the `pos` and `lnprob` slices are implemented as `Cow`
/// wrapped objects, as during iteration, their contents are references (as the
/// values are stored with a longer lived lifetime in the sampler method),
/// whereas the function must return _owned_ values.
///
/// [sample]: struct.EnsembleSampler.html#method.sample
#[derive(Debug)]
pub struct Step<'a> {
    /// The current list of parameters, one for each walker
    pub pos: Cow<'a, [Guess]>,

    /// The log posterior probabilities of the values contained in `pos`, one for each walker
<<<<<<< HEAD
    pub lnprob: Cow<'a, [f32]>,
=======
    pub lnprob: &'a [f64],
>>>>>>> c1367f24

    /// The current iteration number
    pub iteration: usize,
}

/// Affine-invariant Markov-chain Monte Carlo sampler
pub struct EnsembleSampler<'a, 'b, T: Prob + 'a> {
    nwalkers: usize,
    naccepted: Vec<usize>,
    iterations: usize,
    lnprob: &'a T,
    dim: usize,
    rng: Box<Rng>,
    proposal_scale: f64,
    chain: Option<Chain>,
    probstore: Option<ProbStore>,
    initial_state: Option<&'b Step<'b>>,

    /// Allow disabling of storing the chain
    storechain: bool,

    /// Thin the stored chains by this much
    pub thin: usize,
}

impl<'a, 'b, T: Prob + 'a> EnsembleSampler<'a, 'b, T> {
    /// Create a new `EnsembleSampler`
    ///
    /// Errors are handled by returning a [`Result`](errors/type.Result.html) which contains
    /// [`EmceeError::InvalidInputs`](errors/enum.EmceeError.html) error variant for the following
    /// errors:
    ///
    /// * the number of walkers must be even * the number of walkers must be at least twice the
    /// number of parameters
    pub fn new(nwalkers: usize, dim: usize, lnprob: &'a T) -> Result<Self> {
        if nwalkers % 2 != 0 {
            return Err(EmceeError::InvalidInputs("the number of walkers must be even".into()));
        }

        if nwalkers <= 2 * dim {
            let msg = "the number of walkers should be more than \
                       twice the dimension of your parameter space";
            return Err(EmceeError::InvalidInputs(msg.into()));
        }

        Ok(EnsembleSampler {
               nwalkers: nwalkers,
               iterations: 0,
               lnprob: lnprob,
               dim: dim,
               naccepted: vec![0; nwalkers],
               rng: Box::new(rand::thread_rng()),
               proposal_scale: 2.0,
               chain: None,
               probstore: None,
               storechain: true,
               thin: 1,
               initial_state: None,
           })
    }

    /// Swap the built in random number generator for a seedable one
    ///
    /// This means the random number generation can be reproducable. Seed is whatever
    /// [`SeedableRng.from_seed`]
    /// (https://docs.rs/rand/0.3.15/rand/trait.SeedableRng.html#tymethod.from_seed)
    /// accepts.
    pub fn seed(&mut self, seed: &[usize]) {
        self.rng = Box::new(StdRng::from_seed(seed));
    }

    /// Run the sampler with a callback called on each iteration
    ///
    /// On each iteration, this function is called with an instance of [`Step`][step] in the new
    /// proposal position. The callback is passed as mutable so it can interact with state from the
    /// calling site.
    ///
    /// [step]: struct.Step.html
    pub fn sample<F>(&mut self,
                     params: &[Guess],
                     iterations: usize,
                     mut callback: F)
                     -> Result<Step>
        where F: FnMut(Step)
    {

        // Take a copy of the params vector to mutate
        let mut lnprob = self.get_lnprob(params)?;
        let mut p = params.to_owned();
        let halfk = self.nwalkers / 2;

        if lnprob.iter().any(|val| val.is_nan()) {
            return Err("The initial lnprob was NaN.".into());
        }

        if self.storechain {
            let niterations = iterations / self.thin;
            self.chain = Some(Chain::new(self.dim, self.nwalkers, niterations));
            self.probstore = Some(ProbStore::new(self.nwalkers, niterations));
        }

        for iteration in 0..iterations {

            for ensemble_idx in 0..2 {
                let (first, second) = if ensemble_idx == 0 {
                    p.split_at_mut(halfk)
                } else {
                    let (second, first) = p.split_at_mut(halfk);
                    (first, second)
                };

                let (lnprob_slice, _) = if ensemble_idx == 0 {
                    lnprob.split_at_mut(halfk)
                } else {
                    let (second, first) = lnprob.split_at_mut(halfk);
                    (first, second)
                };

                assert_eq!(first.len(), halfk);
                assert_eq!(second.len(), halfk);
                assert_eq!(lnprob_slice.len(), halfk);

                let stretch = self.propose_stretch(first, second, lnprob_slice)?;

                if stretch.accept.iter().any(|val| *val) {
                    /* Some walkers have accepted new positions, so update the store variables */
                    for walker_idx in 0..halfk {
                        if !stretch.accept[walker_idx] {
                            continue;
                        }

                        lnprob_slice[walker_idx] = stretch.newlnprob[walker_idx];
                        /* Update the param vector values */
                        for (param_idx, param) in stretch.q[walker_idx].values.iter().enumerate() {
                            first[walker_idx][param_idx] = *param;
                        }
                        let real_walker_idx = walker_idx + ensemble_idx * halfk;
                        self.naccepted[real_walker_idx] += 1;
                    }
                }
            }

            /* Update the store variables with the new parameter values */
            if iteration % self.thin == 0 {
                let iteration = iteration / self.thin;
                for (walker_idx, p_value) in p.iter().enumerate() {
                    if let Some(ref mut chain) = self.chain {
                        chain.set_params(walker_idx, iteration, &p_value.values);
                    }

                    if let Some(ref mut probstore) = self.probstore {
                        probstore.set_probs(iteration, &lnprob);
                    }
                }
            }

            let step = Step {
                pos: Cow::Borrowed(&p),
                lnprob: Cow::Borrowed(&lnprob),
                iteration: iteration,
            };

            callback(step);

            self.iterations += 1;
        }

        let step = Step {
            pos: Cow::Owned(p),
            lnprob: Cow::Owned(lnprob),
            iteration: iterations - 1,
        };

        Ok(step)
    }

    /// Run the sampling
    ///
    /// This runs the sampler for `niterations` iterations. Errors are signalled by the function
    /// returning a `Result`
    pub fn run_mcmc(&mut self, p0: &[Guess], niterations: usize) -> Result<Step> {
        self.sample(p0, niterations, |_step| {})
    }


    /// Set the initial state of the sampler
    pub fn set_initial_state(&mut self, state0: &'b Step) -> &Self {
        self.initial_state = Some(state0);
        self
    }

    /// Return the samples as computed by the sampler
    pub fn flatchain(&self) -> Option<Vec<Guess>> {
        match self.chain {
            Some(ref chain) => Some(chain.flatchain()),
            None => None,
        }
    }

    /// Return the number of iterations accepted, one value per walker
    pub fn acceptance_fraction(&self) -> Vec<f64> {
        self.naccepted
            .iter()
            .map(|naccepted| *naccepted as f64 / self.iterations as f64)
            .collect()
    }

    /// Return the sampler to its default state
    pub fn reset(&mut self) {
        self.iterations = 0;
        self.naccepted.resize(0, 0);
    }

    // Internal functions

    fn propose_stretch(&mut self, p0: &[Guess], p1: &[Guess], lnprob0: &[f64]) -> Result<Stretch> {
        assert_eq!(p0.len() + p1.len(), self.nwalkers);
        let s = p0;
        let c = p1;
        let ns = s.len();
        let nc = c.len();

        // let z_range = Range::new(1.0f64, 2.0f64);
        let rint_range = Range::new(0usize, nc);
        let unit_range = Range::new(0f64, 1f64);

        let mut q = Vec::with_capacity(ns);
        let mut all_zz = Vec::with_capacity(ns);
        for sval in s {
            let zz = ((self.proposal_scale - 1.0) * unit_range.ind_sample(&mut self.rng) +
                      1.0f64)
                    .powf(2.0f64) / self.proposal_scale;
            let rint = rint_range.ind_sample(&mut self.rng);

            let mut values = Vec::with_capacity(self.dim);
            for (param_i, s_param) in sval.values.iter().enumerate() {
                let random_c = c[rint][param_i];
                let guess_diff = random_c - s_param;
                let new_value = random_c - zz * guess_diff;
                values.push(new_value);
            }
            q.push(Guess { values });
            all_zz.push(zz);
        }
        assert_eq!(q.len(), all_zz.len());

        let mut out = Stretch::preallocated_accept(ns);
        out.newlnprob = self.get_lnprob(&q)?;
        out.q = q;

        assert_eq!(out.newlnprob.len(), ns);

        for i in 0..ns {
            assert!(all_zz[i] > 0.);
            let lnpdiff = (self.dim as f64 - 1.0) * all_zz[i].ln() + out.newlnprob[i] - lnprob0[i];
            let test_value = unit_range.ind_sample(&mut self.rng).ln();

            if lnpdiff > test_value {
                out.accept[i] = true;
            }
        }
        Ok(out)
    }

    fn get_lnprob(&mut self, p: &[Guess]) -> Result<Vec<f64>> {
        let mut lnprobs = Vec::with_capacity(p.len());
        for guess in p {
            if guess.contains_infs() {
                return Err("At least one parameter value was infinite".into());
            } else if guess.contains_nans() {
                return Err("At least one parameter value was NaN".into());
            }

            let result = self.lnprob.lnprob(guess);
            if result.is_nan() {
                return Err("NaN value of lnprob".into());
            }

            lnprobs.push(result);
        }

        Ok(lnprobs)
    }
}

#[cfg(test)]
mod tests {
    use rand::distributions::Normal;
    use super::*;

    const REAL_M: f64 = 2.0f64;
    const REAL_C: f64 = 5.0f64;

    struct LinearModel<'a> {
        x: &'a [f64],
        y: &'a [f64],
    }

    impl<'a> LinearModel<'a> {
        fn new(x: &'a [f64], y: &'a [f64]) -> Self {
            LinearModel { x, y }
        }
    }

    impl<'a> Prob for LinearModel<'a> {
        fn lnprior(&self, _params: &Guess) -> f64 {
            0.0f64
        }

        fn lnlike(&self, params: &Guess) -> f64 {
            let m = params[0];
            let c = params[1];
            let sum = self.x
                .iter()
                .zip(self.y)
                .fold(0.0f64, |acc, (x, y)| {
                    let model_value = m * x + c;
                    let residual = y - model_value;
                    acc + residual.powf(2.0)
                });
            -sum
        }
    }


    struct MultivariateProb<'a> {
        icov: &'a [[f64; 5]; 5],
    }

    impl<'a> Prob for MultivariateProb<'a> {
        // Stub methods as they are not used
        fn lnlike(&self, _params: &Guess) -> f64 {
            0.0f64
        }
        fn lnprior(&self, _params: &Guess) -> f64 {
            0.0f64
        }

        fn lnprob(&self, params: &Guess) -> f64 {
            let mut values = [0f64; 5];
            for (i, value) in params.values.iter().enumerate() {
                values[i] = *value;
            }
            let inv_prod = mat_vec_mul(&self.icov, &values);
            -vec_vec_mul(&values, &inv_prod) / 2.0
        }
    }


    #[test]
    fn test_single_sample() {
        let (real_x, observed_y) = generate_dataset(20);
        let foo = LinearModel::new(&real_x, &observed_y);
        let p0 = create_guess();

        let nwalkers = 10;
        let mut sampler = EnsembleSampler::new(nwalkers, 2, &foo).unwrap();

        let params = p0.create_initial_guess(nwalkers);
        sampler.run_mcmc(&params, 1).unwrap();
        assert_eq!(sampler.iterations, 1);
    }

    #[test]
    fn test_sample_with_callback() {
        let (real_x, observed_y) = generate_dataset(20);
        let foo = LinearModel::new(&real_x, &observed_y);
        let p0 = create_guess();

        let nwalkers = 10;
        let mut sampler = EnsembleSampler::new(nwalkers, 2, &foo).unwrap();

        let params = p0.create_initial_guess(nwalkers);

        let mut counter = 0;

        sampler.sample(&params, 2, |_step| counter += 1).unwrap();
        assert_eq!(counter, 2);
        assert_eq!(sampler.iterations, 2);
    }

    #[test]
    fn test_run_mcmc() {
        let (real_x, observed_y) = generate_dataset(20);
        let foo = LinearModel::new(&real_x, &observed_y);
        let p0 = create_guess();

        let nwalkers = 10;
        let niters = 100;
        let mut sampler = EnsembleSampler::new(nwalkers, 2, &foo).unwrap();

        let params = p0.create_initial_guess(nwalkers);
        sampler.run_mcmc(&params, niters).unwrap();
    }

    #[test]
    fn test_lnprob() {
        /* PYTHON OUTPUT
         *  x: [ 0.20584494  0.58083612  1.5599452   1.5601864   1.81824967  1.8340451
         *   2.12339111  2.9122914   3.04242243  3.74540119  4.31945019  5.24756432
         *   5.98658484  6.01115012  7.08072578  7.31993942  8.32442641  8.66176146
         *   9.50714306  9.69909852]
         *
         * y: [  4.39885877   6.47591958   7.21186633   6.70806911  10.10214811
         *    8.4423139    9.31431042   9.39983462  10.54046213  12.60172497
         *   12.4879068   15.87082665  16.37253099  16.73060649  18.55974494
         *   21.49215702  21.63535559  21.26581199  24.83683104  23.17735339]
         *
         *
         * pos: [[  2.08863595e-06   2.08863595e-06]
         * [ -1.95967012e-05  -1.95967012e-05]
         * [ -1.32818605e-05  -1.32818605e-05]
         * [  1.96861236e-06   1.96861236e-06]]

         * result: array([-4613.19497084, -4613.277985  , -4613.25381092, -4613.1954303 ])
         */
        let (real_x, observed_y) = load_baked_dataset();
        let mut pos = Vec::new();
        pos.push(Guess { values: vec![2.08863595e-06, 2.08863595e-06] });
        pos.push(Guess { values: vec![-1.95967012e-05, -1.95967012e-05] });
        pos.push(Guess { values: vec![-1.32818605e-05, -1.32818605e-05] });
        pos.push(Guess { values: vec![1.96861236e-06, 1.96861236e-06] });
        let foo = LinearModel::new(&real_x, &observed_y);

        let nwalkers = 8;
        let mut sampler = EnsembleSampler::new(nwalkers, 2, &foo).unwrap();
        let lnprob = sampler.get_lnprob(&pos).unwrap();
        let expected: Vec<f64> = vec![-4613.19497084, -4613.277985, -4613.25381092, -4613.1954303];
        for (a, b) in lnprob.iter().zip(expected) {
            /*
             * TODO: this is quite a wide tolerance which makes the test pass, but needs tweaking.
             * Perhaps something is wrong with the algorithm itself
             * - perhaps the quoted floats copied from the printing of the python script are not
             *   precise
             *   enough to give the correct level of precision
             */
            assert_approx_eq!(a, b, 0.05f64);
        }
    }

    #[test]
    fn test_lnprob_implementations() {
        let p0 = create_guess();
        let (real_x, observed_y) = load_baked_dataset();
        let foo = LinearModel::new(&real_x, &observed_y);

        let expected = -4613.202966359966f64;
        assert_approx_eq!(foo.lnprob(&p0), expected);
    }

    #[test]
    fn test_propose_stretch() {
        let nwalkers = 100;
        let p0 = Guess { values: vec![2.0f64, 5.0f64] };

        let pos = p0.create_initial_guess(nwalkers);
        let (real_x, observed_y) = load_baked_dataset();
        let foo = LinearModel::new(&real_x, &observed_y);

        let mut sampler = EnsembleSampler::new(nwalkers, p0.values.len(), &foo).unwrap();
        let (a, b) = pos.split_at(nwalkers / 2);

        assert_eq!(a.len(), nwalkers / 2);
        assert_eq!(b.len(), nwalkers / 2);

        let lnprob = sampler.get_lnprob(&pos).unwrap();
        let _stretch = sampler.propose_stretch(&a, &b, &lnprob).unwrap();
    }

    #[test]
    fn test_mcmc_run() {
        let nwalkers = 20;
        let p0 = Guess { values: vec![0f64, 0f64] };
        let mut rng = StdRng::from_seed(&[1, 2, 3, 4]);
        let pos = p0.create_initial_guess_with_rng(nwalkers, &mut rng);
        let (real_x, observed_y) = load_baked_dataset();
        let foo = LinearModel::new(&real_x, &observed_y);

        let niters = 1000;
        let mut sampler = EnsembleSampler::new(nwalkers, p0.values.len(), &foo).unwrap();
        sampler.seed(&[0]);
        let _ = sampler.run_mcmc(&pos, niters).unwrap();

        if let Some(ref chain) = sampler.chain {
            /* Wide margins due to random numbers :( */
            assert_approx_eq!(chain.get(0, 0, niters - 2), 2.0f64, 1.0f64);
            assert_approx_eq!(chain.get(1, 0, niters - 2), 5.0f64, 1.0f64);
        }
    }

    #[test]
    fn test_nwalkers_even() {
        let (real_x, observed_y) = load_baked_dataset();
        let foo = LinearModel::new(&real_x, &observed_y);
        match EnsembleSampler::new(3, 3, &foo) {
            Err(EmceeError::InvalidInputs(msg)) => {
                assert!(msg.contains("number of walkers must be even"));
            }
            _ => panic!("incorrect"),
        }
    }

    #[test]
    fn test_enough_walkers() {
        let (real_x, observed_y) = load_baked_dataset();
        let foo = LinearModel::new(&real_x, &observed_y);
        match EnsembleSampler::new(4, 3, &foo) {
            Err(EmceeError::InvalidInputs(msg)) => {
                assert!(msg.contains("should be more than twice"));
            }
            _ => panic!("incorrect"),
        }
    }

    #[test]
    fn test_lnprob_gaussian() {
        // Testing the probability model for the multivariate test
        let icov = [[318.92634269,
                     531.39511426,
                     -136.10315845,
                     154.17685545,
                     552.308813],
                    [531.39511426,
                     899.91793286,
                     -224.74333441,
                     258.98686842,
                     938.32014715],
                    [-136.10315845,
                     -224.74333441,
                     60.61145495,
                     -66.68898448,
                     -232.52035701],
                    [154.17685545,
                     258.98686842,
                     -66.68898448,
                     83.9979827,
                     266.44429402],
                    [552.308813,
                     938.32014715,
                     -232.52035701,
                     266.44429402,
                     983.33032073]];

        let guesses = &[Guess::new(&[5., 5., 5., 5., 5.]),
                        Guess::new(&[5., 5., 5., 5., 9.]),
                        Guess::new(&[5., 120., 5., 5., 9.])];
        let expecteds = &[-80374.2068729, -138398.513797, -7902962.23125];

        for (guess, expected) in guesses.iter().zip(expecteds) {
            let p = MultivariateProb { icov: (&icov) };
            assert_approx_eq!(p.lnprob(&guess), expected, 1E-4);
        }
    }

    #[test]
    fn test_not_storing_chain() {
        let nwalkers = 20;
        let p0 = Guess { values: vec![0f64, 0f64] };
        let mut rng = StdRng::from_seed(&[1, 2, 3, 4]);
        let pos = p0.create_initial_guess_with_rng(nwalkers, &mut rng);
        let (real_x, observed_y) = load_baked_dataset();
        let foo = LinearModel::new(&real_x, &observed_y);

        let niters = 1000;
        let mut sampler = EnsembleSampler::new(nwalkers, p0.values.len(), &foo).unwrap();
        sampler.seed(&[0]);
        sampler.storechain = false;
        let _ = sampler.run_mcmc(&pos, niters).unwrap();
        assert!(sampler.chain.is_none());
    }

    #[test]
    fn test_thinning() {
        let nwalkers = 20;
        let p0 = Guess { values: vec![0f64, 0f64] };
        let mut rng = StdRng::from_seed(&[1, 2, 3, 4]);
        let pos = p0.create_initial_guess_with_rng(nwalkers, &mut rng);
        let (real_x, observed_y) = load_baked_dataset();
        let foo = LinearModel::new(&real_x, &observed_y);

        let niters = 1000;
        let mut sampler = EnsembleSampler::new(nwalkers, p0.values.len(), &foo).unwrap();
        sampler.seed(&[0]);
        sampler.thin = 500;
        let _ = sampler.run_mcmc(&pos, niters).unwrap();
        assert_eq!(sampler.chain.unwrap().niterations, 2);
    }

    #[test]
    fn test_multivariate() {
        let nwalkers = 100;
        let ndim = 5;
        let niter = 1000;

        let icov = [[318.92634269,
                     531.39511426,
                     -136.10315845,
                     154.17685545,
                     552.308813],
                    [531.39511426,
                     899.91793286,
                     -224.74333441,
                     258.98686842,
                     938.32014715],
                    [-136.10315845,
                     -224.74333441,
                     60.61145495,
                     -66.68898448,
                     -232.52035701],
                    [154.17685545,
                     258.98686842,
                     -66.68898448,
                     83.9979827,
                     266.44429402],
                    [552.308813,
                     938.32014715,
                     -232.52035701,
                     266.44429402,
                     983.33032073]];
        let model = MultivariateProb { icov: &icov };

        let norm_range = Normal::new(0.0f64, 1.0f64);
        let mut rng = StdRng::from_seed(&[1, 2, 3, 4]);
        let p0: Vec<_> = (0..nwalkers)
            .map(|_| {
                     Guess {
                         values: (0..ndim)
                             .map(|_| 0.1f64 * norm_range.ind_sample(&mut rng) as f64)
                             .collect(),
                     }
                 })
            .collect();

        let mut sampler = EnsembleSampler::new(nwalkers, ndim, &model).unwrap();
        sampler.seed(&[1]);
        check_sampler(&mut sampler, niter, &p0);
    }

    // Test helper functions
    fn check_sampler<'a, 'b, T: Prob + 'a>(sampler: &mut EnsembleSampler<'a, 'b, T>,
                                       niter: usize,
                                       p0: &[Guess]) {
        let _ = sampler.run_mcmc(&p0, niter).unwrap();

        let chain = sampler.flatchain().unwrap();
        let maxdiff = 1E-4;

        // Check the acceptance fraction
        let acceptance_fraction = sampler.acceptance_fraction();
        assert!(acceptance_fraction.iter().sum::<f64>() / acceptance_fraction.len() as f64 > 0.25);

        let mut invalid_walkers = Vec::new();

        // Small struct to add context to the invalid walker description
        #[derive(Debug)]
        struct I {
            idx: usize,
            fraction: f64,
        }

        for (i, fraction) in acceptance_fraction.iter().enumerate() {
            if *fraction == 0.0f64 {
                invalid_walkers.push(I {
                                         idx: i,
                                         fraction: *fraction,
                                     });
            }
        }

        let split = acceptance_fraction.split_at(acceptance_fraction.len() / 2);
        assert!(invalid_walkers.len() == 0,
                "Found {} invalid walkers: {:?} (AF1: {:?}, AF2: {:?})",
                invalid_walkers.len(),
                invalid_walkers,
                split.0,
                split.1);

        // Check the chain
        let mut result = Guess { values: vec![0.0f64; sampler.dim] };

        for i in 0..sampler.nwalkers * niter {
            for j in 0..sampler.dim {
                result[j] += (chain[i][j] / niter as f64).powf(2.0);
            }
        }

        for value in result.values {
            assert!((value / niter as f64).powf(2.0) < maxdiff,
                    "value: {}, maxdiff: {}",
                    value,
                    maxdiff);
        }
    }

    fn create_guess() -> Guess {
        Guess { values: vec![0.0f64, 0.0f64] }
    }

    fn load_baked_dataset() -> (Vec<f64>, Vec<f64>) {
        let real_x: Vec<f64> = vec![0.20584494, 0.58083612, 1.5599452, 1.5601864, 1.81824967,
                                    1.8340451, 2.12339111, 2.9122914, 3.04242243, 3.74540119,
                                    4.31945019, 5.24756432, 5.98658484, 6.01115012, 7.08072578,
                                    7.31993942, 8.32442641, 8.66176146, 9.50714306, 9.69909852];
        let observed_y: Vec<f64> = vec![4.39885877,
                                        6.47591958,
                                        7.21186633,
                                        6.70806911,
                                        10.10214811,
                                        8.4423139,
                                        9.31431042,
                                        9.39983462,
                                        10.54046213,
                                        12.60172497,
                                        12.4879068,
                                        15.87082665,
                                        16.37253099,
                                        16.73060649,
                                        18.55974494,
                                        21.49215702,
                                        21.63535559,
                                        21.26581199,
                                        24.83683104,
                                        23.17735339];
        (real_x, observed_y)
    }

    fn generate_dataset(size: usize) -> (Vec<f64>, Vec<f64>) {
        use rand::distributions::Normal;

        let mut rng = rand::thread_rng();
        let x_range = Range::new(0f64, 10f64);
        let norm_range = Normal::new(0.0, 3.0);

        let mut real_x: Vec<f64> = (0..size).map(|_| x_range.ind_sample(&mut rng)).collect();
        real_x.sort_by(|a, b| a.partial_cmp(b).unwrap());

        let real_y: Vec<f64> = real_x.iter().map(|x| REAL_M * x + REAL_C).collect();
        let observed_y: Vec<f64> = real_y
            .iter()
            .map(|y| y + norm_range.ind_sample(&mut rng) as f64)
            .collect();
        (real_x, observed_y)
    }

    fn mat_vec_mul(m: &[[f64; 5]; 5], v: &[f64; 5]) -> [f64; 5] {
        let mut out = [0.0f64; 5];

        for i in 0..5 {
            out[i] = v[0] * m[i][0] + v[1] * m[i][1] + v[2] * m[i][2] + v[3] * m[i][3] +
                     v[4] * m[i][4];
        }

        out
    }

    fn vec_vec_mul(v1: &[f64; 5], v2: &[f64; 5]) -> f64 {
        let mut out = 0.0f64;
        for i in 0..5 {
            out += v1[i] * v2[i];
        }
        out
    }

    #[test]
    fn test_mat_vec_mul() {
        let v = [1.0f64, 2.0f64, 3.0f64, 4.0f64, 5.0f64];
        let mat = [[1.0f64, 0.0f64, 0.0f64, 5.0f64, 0.0f64],
                   [0.0f64, 1.0f64, 0.0f64, 0.0f64, 0.0f64],
                   [0.0f64, 0.0f64, 1.0f64, 0.0f64, 0.0f64],
                   [0.0f64, 0.0f64, 0.0f64, 1.0f64, 0.0f64],
                   [0.0f64, 0.0f64, 0.0f64, 0.0f64, 1.0f64]];
        let result = mat_vec_mul(&mat, &v);
        assert_eq!(result, [21.0f64, 2.0f64, 3.0f64, 4.0f64, 5.0f64]);
    }

    #[test]
    fn test_vec_vec_mul() {
        let v = [1.0f64, 2.0f64, 3.0f64, 4.0f64, 5.0f64];
        let result = vec_vec_mul(&v, &v);
        assert_eq!(result, 55.0f64);
    }
}<|MERGE_RESOLUTION|>--- conflicted
+++ resolved
@@ -363,11 +363,7 @@
     pub pos: Cow<'a, [Guess]>,
 
     /// The log posterior probabilities of the values contained in `pos`, one for each walker
-<<<<<<< HEAD
-    pub lnprob: Cow<'a, [f32]>,
-=======
-    pub lnprob: &'a [f64],
->>>>>>> c1367f24
+    pub lnprob: Cow<'a, [f64]>,
 
     /// The current iteration number
     pub iteration: usize,
@@ -1008,8 +1004,8 @@
 
     // Test helper functions
     fn check_sampler<'a, 'b, T: Prob + 'a>(sampler: &mut EnsembleSampler<'a, 'b, T>,
-                                       niter: usize,
-                                       p0: &[Guess]) {
+                                           niter: usize,
+                                           p0: &[Guess]) {
         let _ = sampler.run_mcmc(&p0, niter).unwrap();
 
         let chain = sampler.flatchain().unwrap();
